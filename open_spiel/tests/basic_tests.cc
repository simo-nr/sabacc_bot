--- conflicted
+++ resolved
@@ -340,13 +340,8 @@
       // Players choose simultaneously.
       std::vector<Action> joint_action;
 
-<<<<<<< HEAD
       // Sample an action for each player
-      for (int p = 0; p < game.NumPlayers(); p++) {
-=======
-      // Sample a action for each player
       for (auto p = Player{0}; p < game.NumPlayers(); p++) {
->>>>>>> e8004c0d
         std::vector<Action> actions;
         actions = state->LegalActions(p);
         std::uniform_int_distribution<> dis(0, actions.size() - 1);
